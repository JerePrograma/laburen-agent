--- conflicted
+++ resolved
@@ -25,12 +25,7 @@
 
 import { z } from "zod";
 import { query } from "@/lib/db";
-<<<<<<< HEAD
 import { searchDocuments } from "@/lib/rag"; // Mantener la ruta acorde a tu estructura
-=======
-import { searchDocuments } from "@/lib/rag";
-import { fallbackDocSearch } from "@/lib/static-docs";
->>>>>>> 8073d8de
 import type { AgentSession } from "@/lib/session-store";
 
 // Contexto que reciben las tools: hoy sólo session, extensible a más (tenant, traceId, etc.)
